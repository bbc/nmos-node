--- conflicted
+++ resolved
@@ -23,18 +23,11 @@
 import gevent
 import json
 import requests
-<<<<<<< HEAD
 import copy
 from nmosnode.aggregator import Aggregator, InvalidRequest, REGISTRATION_MDNSTYPE, AGGREGATOR_APIVERSION
 from nmosnode.aggregator import AGGREGATOR_APINAMESPACE, LEGACY_REG_MDNSTYPE, AGGREGATOR_APINAME
 from nmosnode.aggregator import TooManyRetries, NoAggregator, EndOfAggregatorList
 from nmosnode.aggregator import BACKOFF_INITIAL_TIMOUT_SECONDS, BACKOFF_MAX_TIMEOUT_SECONDS
-=======
-import traceback
-from nmosnode.aggregator import Aggregator, InvalidRequest, REGISTRATION_MDNSTYPE, AGGREGATOR_APIVERSION
-from nmosnode.aggregator import NoAggregator, AGGREGATOR_APINAMESPACE, LEGACY_REG_MDNSTYPE, AGGREGATOR_APINAME
-from nmosnode.aggregator import TooManyRetries
->>>>>>> a32f4b91
 import nmosnode
 
 MAX_ITERATIONS = 10
@@ -177,11 +170,7 @@
         with mock.patch('gevent.sleep', side_effect=killloop):
             with mock.patch.object(a, '_process_reregister') as procreg:
                 with mock.patch.object(a, '_SEND') as SEND:
-<<<<<<< HEAD
                     a._heartbeat_thread()
-=======
-                    a._heartbeat()
->>>>>>> a32f4b91
 
                     procreg.assert_called_with()
                     SEND.assert_not_called()
@@ -200,11 +189,7 @@
         with mock.patch('gevent.sleep', side_effect=killloop):
             with mock.patch.object(a, '_process_reregister') as procreg:
                 with mock.patch.object(a, '_SEND') as SEND:
-<<<<<<< HEAD
                     a._heartbeat_thread()
-=======
-                    a._heartbeat()
->>>>>>> a32f4b91
 
                     procreg.assert_not_called()
                     SEND.assert_not_called()
@@ -613,7 +598,6 @@
                 a._mdns_updater.P2P_disable.assert_called_with()
                 self.assertFalse(a._registered["registered"])
 
-<<<<<<< HEAD
     def test_process_queue_starts_backoff_on_send_exception(self):
         """If the _SEND method returns EndOfAggregatorList exception, queue should start timer to stop further
         Calls to the aggregator until timeout"""
@@ -693,8 +677,6 @@
                 timer.assert_has_calls(expected_calls)
                 self.assertFalse(a._backoff_active)
 
-=======
->>>>>>> a32f4b91
     # ===================================================================================
     # In order to test the _process_reregister method we define some extra infrastructure
     # ===================================================================================
@@ -852,12 +834,7 @@
         self.assert_reregister_runs_correctly(_send=_send, to_point=self.REREGISTER_DELETE)
 
     def test_process_reregister_bails_if_delete_throws_unknown_exception(self):
-<<<<<<< HEAD
         """A call to process_reregister where DELETE message throws an unknown exception should bail"""
-=======
-        """A call to process_reregister where DELETE message throws an unknown exception should delete the current
-        registration, then bail"""
->>>>>>> a32f4b91
         def _send(method, path, data=None):
             if method == "DELETE":
                 raise Exception
@@ -876,7 +853,6 @@
                 return
         self.assert_reregister_runs_correctly(_send=_send, to_point=self.REREGISTER_NODE)
 
-<<<<<<< HEAD
     def test_process_reregister_bails_if_first_post_throws_500_exception(self):
         """A call to process_reregister where the POST call raises an EndOfAggregatorList exception should still delete 
         the current registration, increment the P2P enable counter, drain the queue, and try to reregister the node,
@@ -892,12 +868,6 @@
     # In order to test the _SEND method we define some extra infrastructure
     # ===================================================================================
 
-=======
-    # ===================================================================================
-    # In order to test the _SEND method we define some extra infrastructure
-    # ===================================================================================
-
->>>>>>> a32f4b91
     # These are the steps that the method passes through before completing, it is possible for it to fail early
     SEND_START                    = 0
     SEND_AGGREGATOR_EMPTY_CHECK_0 = 1
@@ -936,7 +906,6 @@
 
         If any of the SEND attempts succeeds then the routine exits immediately successfully."""
 
-<<<<<<< HEAD
         if aggregator_urls:
             aggregator_urls_queue = [x for x in aggregator_urls]
         else:
@@ -953,13 +922,6 @@
                     data=expected_data,
                     headers=headers,
                     timeout=1.0))
-=======
-        aggregator_urls_queue = [x for x in aggregator_urls]
-
-        def _get_href(_1, _2, _3, _4):
-            if len(aggregator_urls_queue) == 0:
-                return ""
->>>>>>> a32f4b91
             else:
                 return (mock.call(
                     method,
@@ -999,11 +961,7 @@
                     proxies={'http': ''}))
 
         a = Aggregator(mdns_updater=mock.MagicMock())
-<<<<<<< HEAD
         a.mdnsbridge.getHrefList.side_effect = return_list
-=======
-        a.mdnsbridge.getHref.side_effect = _get_href
->>>>>>> a32f4b91
         a.aggregator = initial_aggregator
 
         expected_gethref_calls = []
@@ -1019,27 +977,12 @@
         if to_point >= self.SEND_ITERATION_0:
             expected_request_calls.append(
                 create_mock_request(method, url, aggregator_urls[0], expected_data, headers, prefer_ipv6))
-<<<<<<< HEAD
         if to_point >= self.SEND_ITERATION_1:
             expected_request_calls.append(
                 create_mock_request(method, url, aggregator_urls[1], expected_data, headers, prefer_ipv6))
         if to_point >= self.SEND_ITERATION_2:
             expected_request_calls.append(
                 create_mock_request(method, url, aggregator_urls[2], expected_data, headers, prefer_ipv6))
-=======
-        if to_point > self.SEND_ITERATION_0:
-            expected_gethref_calls.append(mock.call(REGISTRATION_MDNSTYPE, None, AGGREGATOR_APIVERSION, "http"))
-        if to_point >= self.SEND_ITERATION_1:
-            expected_request_calls.append(
-                create_mock_request(method, url, aggregator_urls[1], expected_data, headers, prefer_ipv6))
-        if to_point > self.SEND_ITERATION_1:
-            expected_gethref_calls.append(mock.call(REGISTRATION_MDNSTYPE, None, AGGREGATOR_APIVERSION, "http"))
-        if to_point >= self.SEND_ITERATION_2:
-            expected_request_calls.append(
-                create_mock_request(method, url, aggregator_urls[2], expected_data, headers, prefer_ipv6))
-        if to_point > self.SEND_ITERATION_2:
-            expected_gethref_calls.append(mock.call(REGISTRATION_MDNSTYPE, None, AGGREGATOR_APIVERSION, "http"))
->>>>>>> a32f4b91
 
         if to_point == self.SEND_AGGREGATOR_EMPTY_CHECK_0:
             expected_exception = NoAggregator
@@ -1076,27 +1019,19 @@
         """If the first attempt at sending gives a 400 error then the SEND method will raise it."""
         def request(*args, **kwargs):
             return mock.MagicMock(status_code=400)
-<<<<<<< HEAD
         self.assert_send_runs_correctly("GET", "/dummy/url",
                                         to_point=self.SEND_ITERATION_0,
                                         request=request,
                                         expected_exception=InvalidRequest)
-=======
-        self.assert_send_runs_correctly("GET", "/dummy/url", to_point=self.SEND_ITERATION_0, request=request, expected_exception=InvalidRequest)
->>>>>>> a32f4b91
 
     def test_send_get_which_returns_204_returns_nothing(self):
         """If the first attempt at sending gives a 204 success then the SEND method will return normally."""
         def request(*args, **kwargs):
             return mock.MagicMock(status_code=204)
-<<<<<<< HEAD
         self.assert_send_runs_correctly("GET", "/dummy/url",
                                         to_point=self.SEND_ITERATION_0,
                                         request=request,
                                         expected_return=None)
-=======
-        self.assert_send_runs_correctly("GET", "/dummy/url", to_point=self.SEND_ITERATION_0, request=request, expected_return=None)
->>>>>>> a32f4b91
 
     def test_send_put_which_returns_204_returns_nothing(self):
         """If the first attempt at sending gives a 204 success then the SEND method will return normally."""
@@ -1106,16 +1041,12 @@
 
         def request(*args, **kwargs):
             return mock.MagicMock(status_code=204)
-<<<<<<< HEAD
         self.assert_send_runs_correctly("PUT", "/dummy/url",
                                         data=data,
                                         headers={"Content-Type": "application/json"},
                                         to_point=self.SEND_ITERATION_0,
                                         request=request,
                                         expected_return=None)
-=======
-        self.assert_send_runs_correctly("PUT", "/dummy/url", data=data, headers={"Content-Type": "application/json"}, to_point=self.SEND_ITERATION_0, request=request, expected_return=None)
->>>>>>> a32f4b91
 
     def test_send_get_which_returns_200_returns_content(self):
         """If the first attempt at sending gives a 200 success then the SEND method will return normally with a body."""
@@ -1123,14 +1054,10 @@
 
         def request(*args, **kwargs):
             return mock.MagicMock(status_code=200, headers={}, content=TEST_CONTENT)
-<<<<<<< HEAD
         self.assert_send_runs_correctly("GET", "/dummy/url",
                                         to_point=self.SEND_ITERATION_0,
                                         request=request,
                                         expected_return=TEST_CONTENT)
-=======
-        self.assert_send_runs_correctly("GET", "/dummy/url", to_point=self.SEND_ITERATION_0, request=request, expected_return=TEST_CONTENT)
->>>>>>> a32f4b91
 
     def test_send_over_ipv6_get_which_returns_200_returns_content(self):
         """If the first attempt at sending gives a 200 success then the SEND method will return normally with a body
@@ -1139,15 +1066,11 @@
 
         def request(*args, **kwargs):
             return mock.MagicMock(status_code=200, headers={}, content=TEST_CONTENT)
-<<<<<<< HEAD
         self.assert_send_runs_correctly("GET", "/dummy/url",
                                         to_point=self.SEND_ITERATION_0,
                                         request=request,
                                         expected_return=TEST_CONTENT,
                                         prefer_ipv6=True)
-=======
-        self.assert_send_runs_correctly("GET", "/dummy/url", to_point=self.SEND_ITERATION_0, request=request, expected_return=TEST_CONTENT, prefer_ipv6=True)
->>>>>>> a32f4b91
 
     def test_send_get_which_returns_201_returns_content(self):
         """If the first attempt at sending gives a 201 success then the SEND method will return normally with a body."""
@@ -1155,14 +1078,10 @@
 
         def request(*args, **kwargs):
             return mock.MagicMock(status_code=201, headers={}, content=TEST_CONTENT)
-<<<<<<< HEAD
         self.assert_send_runs_correctly("GET", "/dummy/url",
                                         to_point=self.SEND_ITERATION_0,
                                         request=request,
                                         expected_return=TEST_CONTENT)
-=======
-        self.assert_send_runs_correctly("GET", "/dummy/url", to_point=self.SEND_ITERATION_0, request=request, expected_return=TEST_CONTENT)
->>>>>>> a32f4b91
 
     def test_send_get_which_returns_200_and_json_returns_json(self):
         """If the first attempt at sending gives a 200 success then the SEND method will return normally and decode
@@ -1170,7 +1089,6 @@
         TEST_CONTENT = {
             "foo": "bar",
             "baz": ["potato", "sundae"]}
-<<<<<<< HEAD
             
         def request(*args, **kwargs):
             return mock.MagicMock(status_code=200, headers={"content-type": "application/json"}, json=mock.MagicMock(return_value=TEST_CONTENT))
@@ -1178,54 +1096,36 @@
                                         to_point=self.SEND_ITERATION_0,
                                         request=request,
                                         expected_return=TEST_CONTENT)
-=======
-        def request(*args, **kwargs):
-            return mock.MagicMock(status_code=200, headers={"content-type": "application/json"}, json=mock.MagicMock(return_value=TEST_CONTENT))
-        self.assert_send_runs_correctly("GET", "/dummy/url", to_point=self.SEND_ITERATION_0, request=request, expected_return=TEST_CONTENT)
->>>>>>> a32f4b91
 
     def test_send_get_which_fails_with_only_one_aggregator_fails_at_second_checkpoint(self):
         """If the first attempt at sending times out then the SEND routine will try to get an alternative href,
         if it fails it will fail."""
         def request(*args, **kwargs):
             return None
-<<<<<<< HEAD
         self.assert_send_runs_correctly("GET", "/dummy/url",
                                         to_point=self.SEND_AGGREGATOR_EMPTY_CHECK_1,
                                         request=request,
                                         aggregator_urls=["http://example.com/aggregator/"])
-=======
-        self.assert_send_runs_correctly("GET", "/dummy/url", to_point=self.SEND_AGGREGATOR_EMPTY_CHECK_1, request=request, aggregator_urls=["http://example.com/aggregator/", ])
->>>>>>> a32f4b91
 
     def test_send_get_which_raises_with_only_one_aggregator_fails_at_second_checkpoint(self):
         """If the first attempt at sending throws an Exception then the SEND routine will try to get an alternative
         href, if it fails it will fail."""
         def request(*args, **kwargs):
             raise requests.exceptions.RequestException
-<<<<<<< HEAD
         self.assert_send_runs_correctly("GET", "/dummy/url",
                                         to_point=self.SEND_AGGREGATOR_EMPTY_CHECK_1,
                                         request=request,
                                         aggregator_urls=["http://example.com/aggregator/"])
-=======
-        self.assert_send_runs_correctly("GET", "/dummy/url", to_point=self.SEND_AGGREGATOR_EMPTY_CHECK_1, request=request, aggregator_urls=["http://example.com/aggregator/", ])
->>>>>>> a32f4b91
 
     def test_send_get_which_returns_500_with_only_one_aggregator_fails_at_second_checkpoint(self):
         """If the first attempt at sending returns a 500 error then the SEND routine will try to get an alternative
         href, if it fails it will fail."""
         def request(*args, **kwargs):
-<<<<<<< HEAD
             return mock.MagicMock(status_code=500)
         self.assert_send_runs_correctly("GET", "/dummy/url",
                                         to_point=self.SEND_AGGREGATOR_EMPTY_CHECK_1,
                                         request=request,
                                         aggregator_urls=["http://example.com/aggregator/"])
-=======
-            return mock.MagicMock(status_code = 500)
-        self.assert_send_runs_correctly("GET", "/dummy/url", to_point=self.SEND_AGGREGATOR_EMPTY_CHECK_1, request=request, aggregator_urls=["http://example.com/aggregator/", ])
->>>>>>> a32f4b91
 
     def test_send_get_which_fails_then_returns_400_raises_exception(self):
         """If the first attempt at sending times out then the SEND routine will try to get an alternative href.
@@ -1238,14 +1138,10 @@
                 return None
             else:
                 return mock.MagicMock(status_code=400)
-<<<<<<< HEAD
         self.assert_send_runs_correctly("GET", "/dummy/url",
                                         to_point=self.SEND_ITERATION_1,
                                         request=request,
                                         expected_exception=InvalidRequest)
-=======
-        self.assert_send_runs_correctly("GET", "/dummy/url", to_point=self.SEND_ITERATION_1, request=request, expected_exception=InvalidRequest)
->>>>>>> a32f4b91
 
     def test_send_get_which_fails_then_returns_204_returns_nothing(self):
         """If the first attempt at sending times out then the SEND routine will try to get an alternative href.
@@ -1258,14 +1154,10 @@
                 return None
             else:
                 return mock.MagicMock(status_code=204)
-<<<<<<< HEAD
         self.assert_send_runs_correctly("GET", "/dummy/url",
                                         to_point=self.SEND_ITERATION_1,
                                         request=request,
                                         expected_return=None)
-=======
-        self.assert_send_runs_correctly("GET", "/dummy/url", to_point=self.SEND_ITERATION_1, request=request, expected_return=None)
->>>>>>> a32f4b91
 
     def test_send_get_which_fails_then_returns_200_returns_content(self):
         """If the first attempt at sending times out then the SEND routine will try to get an alternative href.
@@ -1280,14 +1172,10 @@
                 return None
             else:
                 return mock.MagicMock(status_code=200, headers={}, content=TEST_CONTENT)
-<<<<<<< HEAD
         self.assert_send_runs_correctly("GET", "/dummy/url",
                                         to_point=self.SEND_ITERATION_1,
                                         request=request,
                                         expected_return=TEST_CONTENT)
-=======
-        self.assert_send_runs_correctly("GET", "/dummy/url", to_point=self.SEND_ITERATION_1, request=request, expected_return=TEST_CONTENT)
->>>>>>> a32f4b91
 
     def test_send_get_which_fails_then_returns_201_returns_content(self):
         """If the first attempt at sending times out then the SEND routine will try to get an alternative href.
@@ -1302,14 +1190,10 @@
                 return None
             else:
                 return mock.MagicMock(status_code=201, headers={}, content=TEST_CONTENT)
-<<<<<<< HEAD
         self.assert_send_runs_correctly("GET", "/dummy/url",
                                         to_point=self.SEND_ITERATION_1,
                                         request=request,
                                         expected_return=TEST_CONTENT)
-=======
-        self.assert_send_runs_correctly("GET", "/dummy/url", to_point=self.SEND_ITERATION_1, request=request, expected_return=TEST_CONTENT)
->>>>>>> a32f4b91
 
     def test_send_get_which_fails_then_returns_200_and_json_returns_content(self):
         """If the first attempt at sending times out then the SEND routine will try to get an alternative href.
@@ -1318,10 +1202,6 @@
         TEST_CONTENT = {
             "foo": "bar",
             "baz": ["potato", "sundae"]}
-<<<<<<< HEAD
-
-=======
->>>>>>> a32f4b91
         class scoper:
             num_calls = 0
         def request(*args, **kwargs):
@@ -1330,14 +1210,10 @@
                 return None
             else:
                 return mock.MagicMock(status_code=200, headers={"content-type": "application/json"}, json=mock.MagicMock(return_value=TEST_CONTENT))
-<<<<<<< HEAD
         self.assert_send_runs_correctly("GET", "/dummy/url",
                                         to_point=self.SEND_ITERATION_1,
                                         request=request,
                                         expected_return=TEST_CONTENT)
-=======
-        self.assert_send_runs_correctly("GET", "/dummy/url", to_point=self.SEND_ITERATION_1, request=request, expected_return=TEST_CONTENT)
->>>>>>> a32f4b91
 
     def test_send_get_which_fails_with_only_two_aggregators_fails_at_third_checkpoint(self):
         """If the first attempt at sending times out then the SEND routine will try to get an alternative href.
@@ -1362,14 +1238,10 @@
                 return None
             else:
                 return mock.MagicMock(status_code=400)
-<<<<<<< HEAD
         self.assert_send_runs_correctly("GET", "/dummy/url",
                                         to_point=self.SEND_ITERATION_2,
                                         request=request,
                                         expected_exception=InvalidRequest)
-=======
-        self.assert_send_runs_correctly("GET", "/dummy/url", to_point=self.SEND_ITERATION_2, request=request, expected_exception=InvalidRequest)
->>>>>>> a32f4b91
 
     def test_send_get_which_fails_twice_then_returns_204_returns_nothing(self):
         """If the first attempt at sending times out then the SEND routine will try to get an alternative href.
@@ -1383,14 +1255,10 @@
                 return None
             else:
                 return mock.MagicMock(status_code=204)
-<<<<<<< HEAD
         self.assert_send_runs_correctly("GET", "/dummy/url",
                                         to_point=self.SEND_ITERATION_2,
                                         request=request,
                                         expected_return=None)
-=======
-        self.assert_send_runs_correctly("GET", "/dummy/url", to_point=self.SEND_ITERATION_2, request=request, expected_return=None)
->>>>>>> a32f4b91
 
     def test_send_get_which_fails_twice_then_returns_200_returns_content(self):
         """If the first attempt at sending times out then the SEND routine will try to get an alternative href.
@@ -1406,14 +1274,10 @@
                 return None
             else:
                 return mock.MagicMock(status_code=200, headers={}, content=TEST_CONTENT)
-<<<<<<< HEAD
         self.assert_send_runs_correctly("GET", "/dummy/url",
                                         to_point=self.SEND_ITERATION_2,
                                         request=request,
                                         expected_return=TEST_CONTENT)
-=======
-        self.assert_send_runs_correctly("GET", "/dummy/url", to_point=self.SEND_ITERATION_2, request=request, expected_return=TEST_CONTENT)
->>>>>>> a32f4b91
 
     def test_send_get_which_fails_twice_then_returns_201_returns_content(self):
         """If the first attempt at sending times out then the SEND routine will try to get an alternative href.
@@ -1429,14 +1293,10 @@
                 return None
             else:
                 return mock.MagicMock(status_code=201, headers={}, content=TEST_CONTENT)
-<<<<<<< HEAD
         self.assert_send_runs_correctly("GET", "/dummy/url",
                                         to_point=self.SEND_ITERATION_2,
                                         request=request,
                                         expected_return=TEST_CONTENT)
-=======
-        self.assert_send_runs_correctly("GET", "/dummy/url", to_point=self.SEND_ITERATION_2, request=request, expected_return=TEST_CONTENT)
->>>>>>> a32f4b91
 
     def test_send_get_which_fails_twice_then_returns_200_and_json_returns_content(self):
         """If the first attempt at sending times out then the SEND routine will try to get an alternative href.
@@ -1446,10 +1306,6 @@
         TEST_CONTENT = {
             "foo": "bar",
             "baz": ["potato", "sundae"]}
-<<<<<<< HEAD
-
-=======
->>>>>>> a32f4b91
         class scoper:
             num_calls = 0
         def request(*args, **kwargs):
@@ -1458,7 +1314,6 @@
                 return None
             else:
                 return mock.MagicMock(status_code=200, headers={"content-type": "application/json"}, json=mock.MagicMock(return_value=TEST_CONTENT))
-<<<<<<< HEAD
         self.assert_send_runs_correctly("GET", "/dummy/url",
                                         to_point=self.SEND_ITERATION_2,
                                         request=request,
@@ -1486,9 +1341,6 @@
 
         a = Aggregator(mdns_updater=mock.MagicMock())
         a.mdnsbridge.getHrefList.return_value = copy.copy(test_aggregators)
-=======
-        self.assert_send_runs_correctly("GET", "/dummy/url", to_point=self.SEND_ITERATION_2, request=request, expected_return=TEST_CONTENT)
->>>>>>> a32f4b91
 
         def request(*args, **kwargs):
             return mock.MagicMock(status_code=500, headers={}, content={})

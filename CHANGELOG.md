# NMOS Node API Implementation Changelog

<<<<<<< HEAD
## 0.10.8
- Add exponential backoff when registration APIs return 500 responses
=======
## 0.10.9
- Add api downgrade function from nmoscommon

## 0.10.8
- Add `api_auth` text record to mDNS announcements
>>>>>>> 91710f18

## 0.10.7
- Test code refactor

## 0.10.6
- Fix bug with python 3 list iterators

## 0.10.5
- Fix bug with python 3 division and list iterators

## 0.10.4
- Fix bug when using python 3 where .values() returns dict_values object instead of list

## 0.10.3
- Move NMOS packages from recommends to depends

## 0.10.2
- Use newer cysystemd instead of systemd

## 0.10.1
- Fix incompatibility introduced in facade class during move

## 0.10.0
- Add aggregator and facade classes from nmos-common

## 0.9.2
- Add Python3 linting stage to CI, fix linting

## 0.9.1
- Fix missing files in Python 3 Debian package

## 0.9.0
- Use nmoscommon prefer_hostnames/node_hostname to inform all absolute hrefs

## 0.8.3
- Added linting stage to CI and .flake8 file, fixed linting

## 0.8.2
- Add support for Python 3

## 0.8.1
- Call MDNSUpdater stop now required by nmoscommon

## 0.8.0
- Add basic mechanism to discover current Registration API

## 0.7.1
- Fix handling of mDNS exceptions following nmoscommon changes

## 0.7.0
- Add mechanism to disable P2P mode support and mDNS announcement

## 0.6.0
- Disable v1.0 API when running in HTTPS mode

## 0.5.0
- Add provisional support for IS-04 v1.3

## 0.4.3
- Update method used to access config file

## 0.4.2
- Ensure manifest_href matches current protocol

## 0.4.1
- Fix mDNS announcement port

## 0.4.0
- Add mechanism for external services to register and update clocks

## 0.3.2
- Fixes handling of virtual interfaces via Node /self resource

## 0.3.1
- Fixed test failures when run with some discovery methods

## 0.3.0
- Fixed tests to pass under Python 3

## 0.2.0
- Added initial repository state<|MERGE_RESOLUTION|>--- conflicted
+++ resolved
@@ -1,15 +1,13 @@
 # NMOS Node API Implementation Changelog
 
-<<<<<<< HEAD
-## 0.10.8
+## 0.10.10
 - Add exponential backoff when registration APIs return 500 responses
-=======
+
 ## 0.10.9
 - Add api downgrade function from nmoscommon
 
 ## 0.10.8
 - Add `api_auth` text record to mDNS announcements
->>>>>>> 91710f18
 
 ## 0.10.7
 - Test code refactor

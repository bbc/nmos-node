--- conflicted
+++ resolved
@@ -21,11 +21,7 @@
 
 # Basic metadata
 name = "nodefacade"
-<<<<<<< HEAD
-version = "0.10.8"
-=======
-version = "0.10.9"
->>>>>>> 91710f18
+version = "0.10.10"
 description = "BBC implementation of an AMWA NMOS Node API"
 url = "https://github.com/bbc/nmos-node"
 author = "Peter Brightwell"
